use rustc_hash::{FxHashMap, FxHashSet};

use crate::{
    ast::{self, Desugared, TailCall, Used},
    sexpr,
    x::{RunX, TypeMap, type_map},
};
use strum::IntoEnumIterator;

#[derive(Debug, Clone, PartialEq, Eq, Hash, Copy)]
pub enum LocalType {
    MutCell, // 中身はBoxed固定
    Type(Type),
}

impl From<Type> for LocalType {
    fn from(typ: Type) -> Self {
        Self::Type(typ)
    }
}

impl From<ValType> for LocalType {
    fn from(typ: ValType) -> Self {
        Self::Type(Type::from(typ))
    }
}

impl LocalType {
    pub fn to_type(&self) -> Type {
        match self {
            LocalType::MutCell => Type::Boxed,
            LocalType::Type(typ) => *typ,
        }
    }
}

#[derive(Debug, Clone, PartialEq, Eq, Hash, Copy)]
pub enum Type {
    Boxed,
    Val(ValType),
}

impl From<ValType> for Type {
    fn from(typ: ValType) -> Self {
        Self::Val(typ)
    }
}

#[derive(Debug, Clone, PartialEq, Eq, Hash, Copy)]
pub enum ValType {
    Bool,
    Int,
    String,
    Symbol,
    Nil,
    Cons,
    Closure,
    Char,
}

#[derive(Debug, Clone)]
pub enum Expr {
    Bool(bool),
    Int(i64),
    String(String),
    StringToSymbol(usize),
    Nil,
    Char(char),
    Cons(usize, usize),
    CreateMutCell,
    DerefMutCell(usize),
    SetMutCell(usize /* mutcell */, usize /* value */),
    Closure(Vec<usize>, usize),
    CallClosure(bool, usize, Vec<usize>),
    Move(usize),
    Box(ValType, usize),
    Unbox(ValType, usize),
    ClosureEnv(
        Vec<LocalType>, /* env types */
        usize,          /* closure */
        usize,          /* env index */
    ),
    GlobalSet(usize, usize),
    GlobalGet(usize),
    // Builtin = BuiltinClosure + CallClosureだが後から最適化するのは大変なので一旦分けておく
    Builtin(ast::Builtin, Vec<usize>),
    GetBuiltin(ast::Builtin),
    SetBuiltin(ast::Builtin, usize),
    Error(usize),
    InitGlobals(usize),  // global count
    InitBuiltins(usize), // builtin count
}

#[derive(Debug, Clone)]
pub struct ExprAssign {
    pub local: Option<usize>,
    pub expr: Expr,
}

#[derive(Debug, Clone)]
struct BasicBlockOptionalNext {
    pub exprs: Vec<ExprAssign>,
    pub next: Option<BasicBlockNext>,
}

#[derive(Debug, Clone)]
pub struct BasicBlock {
    pub exprs: Vec<ExprAssign>,
    pub next: BasicBlockNext,
}

// 閉路を作ってはいけない
#[derive(Debug, Clone, Copy)]
pub enum BasicBlockNext {
    If(usize, usize, usize),
    Jump(usize),
    Return,
}

#[derive(Debug, Clone)]
pub struct Func {
    pub locals: Vec<LocalType>,
    // localsの先頭何個が引数か
    pub args: usize,
    // localsのうちどれが返り値か
    pub rets: Vec<usize>,
    pub bb_entry: usize,
    pub bbs: Vec<BasicBlock>,
}

impl Func {
    pub fn arg_types(&self) -> Vec<Type> {
        (0..self.args).map(|i| self.locals[i].to_type()).collect()
    }

    pub fn ret_types(&self) -> Vec<Type> {
        self.rets
            .iter()
            .map(|&ret| self.locals[ret].to_type())
            .collect()
    }

    pub fn func_type(&self) -> FuncType {
        FuncType {
            args: self.arg_types(),
            rets: self.ret_types(),
        }
    }
}

#[derive(Debug, Clone, PartialEq, Eq, Hash)]
pub struct FuncType {
    pub args: Vec<Type>,
    pub rets: Vec<Type>,
}

#[derive(Debug, Clone)]
pub struct Ir {
    pub funcs: Vec<Func>,
    pub entry: usize,
}

impl Ir {
    pub fn from_ast(ast: &ast::Ast<ast::Final>, config: Config) -> Ir {
        let ir_gen = IrGenerator::new(config);

        ir_gen.generate(ast)
    }
}

#[derive(Debug, Clone)]
pub struct Config {
    pub allow_set_builtin: bool,
}

#[derive(Debug)]
struct IrGenerator {
    funcs: Vec<Func>,
    box_vars: FxHashSet<ast::LocalVarId>,
    config: Config,
}

impl IrGenerator {
    fn new(config: Config) -> Self {
        Self {
            funcs: Vec::new(),
            box_vars: FxHashSet::default(),
            config,
        }
    }

    fn generate(mut self, ast: &ast::Ast<ast::Final>) -> Ir {
        self.box_vars = ast.x.get_ref(type_map::key::<Used>()).box_vars.clone();
        let func = FuncGenerator::new(&mut self).entry_gen(ast);
        let func_id = self.funcs.len();
        self.funcs.push(func);

        Ir {
            funcs: self.funcs,
            entry: func_id,
        }
    }

    fn gen_func(
        &mut self,
        x: RunX<ast::LambdaX, ast::Final>,
        lambda: &ast::Lambda<ast::Final>,
    ) -> usize {
        let func = FuncGenerator::new(self).lambda_gen(x, lambda);
        let func_id = self.funcs.len();
        self.funcs.push(func);
        func_id
    }
}

#[derive(Debug)]
struct FuncGenerator<'a> {
    locals: Vec<LocalType>,
<<<<<<< HEAD
    local_ids: FxHashMap<ast::LocalVarId, usize>,
=======
    local_ids: HashMap<ast::LocalVarId, usize>,
    bbs: Vec<BasicBlockOptionalNext>,
    next_undecided_bb_ids: HashSet<usize>,
>>>>>>> dc6268f1
    ir_generator: &'a mut IrGenerator,
}

impl<'a> FuncGenerator<'a> {
    fn new(ir_generator: &'a mut IrGenerator) -> Self {
        Self {
            locals: Vec::new(),
<<<<<<< HEAD
            local_ids: FxHashMap::default(),
=======
            local_ids: HashMap::new(),
            bbs: Vec::new(),
            next_undecided_bb_ids: HashSet::new(),
>>>>>>> dc6268f1
            ir_generator,
        }
    }

    fn entry_gen(mut self, ast: &ast::Ast<ast::Final>) -> Func {
        let boxed_local = self.local(Type::Boxed);

        let mut block_gen = BlockGenerator::new(&mut self);
        block_gen.exprs.push(ExprAssign {
            local: None,
            expr: Expr::InitGlobals(
                ast.x
                    .get_ref(type_map::key::<Used>())
                    .global_vars
                    .iter()
                    .map(|x| x.0)
                    .max()
                    .map(|n| n + 1)
                    .unwrap_or(0),
            ),
        });
        block_gen.exprs.push(ExprAssign {
            local: None,
            expr: Expr::InitBuiltins(ast::Builtin::iter().len()),
        });
        block_gen.gen_stats(Some(boxed_local), &ast.exprs);
        block_gen.close_bb(Some(BasicBlockNext::Return));
        Func {
            args: 0,
            rets: vec![boxed_local],
            locals: self.locals,
            bb_entry: 0,
            bbs: self
                .bbs
                .into_iter()
                .map(|bb| BasicBlock {
                    exprs: bb.exprs,
                    next: bb.next.unwrap(),
                })
                .collect(),
        }
    }

    fn lambda_gen(
        mut self,
        x: RunX<ast::LambdaX, ast::Final>,
        lambda: &ast::Lambda<ast::Final>,
    ) -> Func {
        let self_closure = self.local(Type::Val(ValType::Closure));
        for arg in &x.get_ref(type_map::key::<Used>()).args {
            self.define_ast_local(*arg);
        }

        let mut restore_envs = Vec::new();
        // 環境を復元するためのローカル変数を定義
        for var_id in x.get_ref(type_map::key::<Used>()).captures.iter() {
            self.define_ast_local(*var_id);
        }
        // 環境の型を収集
        let env_types = x
            .get_ref(type_map::key::<Used>())
            .captures
            .iter()
            .map(|id| self.locals[*self.local_ids.get(id).unwrap()])
            .collect::<Vec<_>>();
        // 環境を復元する処理を追加
        for (i, var_id) in x
            .get_ref(type_map::key::<Used>())
            .captures
            .iter()
            .enumerate()
        {
            let env_local = *self.local_ids.get(var_id).unwrap();
            restore_envs.push(ExprAssign {
                local: Some(env_local),
                expr: Expr::ClosureEnv(env_types.clone(), self_closure, i),
            });
        }

        let mut create_mut_cells = Vec::new();

        for id in &x.get_ref(type_map::key::<Used>()).defines {
            let local = self.define_ast_local(*id);
            if self.ir_generator.box_vars.contains(id) {
                create_mut_cells.push(ExprAssign {
                    local: Some(local),
                    expr: Expr::CreateMutCell,
                });
            }
        }

        let ret = self.local(Type::Boxed);

        let mut block_gen = BlockGenerator::new(&mut self);
        block_gen.exprs.extend(restore_envs);
        block_gen.exprs.extend(create_mut_cells);
        block_gen.gen_stats(Some(ret), &lambda.body);
        block_gen.close_bb(Some(BasicBlockNext::Return));
        Func {
            args: lambda.args.len() + 1,
            rets: vec![ret],
            locals: self.locals,
            bb_entry: 0,
            bbs: self
                .bbs
                .into_iter()
                .map(|bb| BasicBlock {
                    exprs: bb.exprs,
                    next: bb.next.unwrap(),
                })
                .collect(),
        }
    }

    fn local<T: Into<LocalType>>(&mut self, typ: T) -> usize {
        let local = self.locals.len();
        self.locals.push(typ.into());
        local
    }

    fn define_ast_local(&mut self, id: ast::LocalVarId) -> usize {
        let local = self.local(if self.ir_generator.box_vars.contains(&id) {
            LocalType::MutCell
        } else {
            LocalType::Type(Type::Boxed)
        });
        self.local_ids.insert(id, local);
        local
    }
}

#[derive(Debug)]
struct BlockGenerator<'a, 'b> {
    exprs: Vec<ExprAssign>,
    func_gen: &'b mut FuncGenerator<'a>,
}

impl<'a, 'b> BlockGenerator<'a, 'b> {
    fn new(func_gen: &'b mut FuncGenerator<'a>) -> Self {
        Self {
            exprs: Vec::new(),
            func_gen,
        }
    }

    fn gen_stat(&mut self, result: Option<usize>, ast: &ast::Expr<ast::Final>) {
        match ast {
            ast::Expr::Literal(_, lit) => match lit {
                ast::Literal::Bool(b) => {
                    let unboxed = self.func_gen.local(Type::Val(ValType::Bool));
                    self.exprs.push(ExprAssign {
                        local: Some(unboxed),
                        expr: Expr::Bool(*b),
                    });
                    self.exprs.push(ExprAssign {
                        local: result,
                        expr: Expr::Box(ValType::Bool, unboxed),
                    });
                }
                ast::Literal::Int(i) => {
                    let unboxed = self.func_gen.local(Type::Val(ValType::Int));
                    self.exprs.push(ExprAssign {
                        local: Some(unboxed),
                        expr: Expr::Int(*i),
                    });
                    self.exprs.push(ExprAssign {
                        local: result,
                        expr: Expr::Box(ValType::Int, unboxed),
                    });
                }
                ast::Literal::String(s) => {
                    let unboxed = self.func_gen.local(Type::Val(ValType::String));
                    self.exprs.push(ExprAssign {
                        local: Some(unboxed),
                        expr: Expr::String(s.clone()),
                    });
                    self.exprs.push(ExprAssign {
                        local: result,
                        expr: Expr::Box(ValType::String, unboxed),
                    });
                }
                ast::Literal::Nil => {
                    let unboxed = self.func_gen.local(Type::Val(ValType::Nil));
                    self.exprs.push(ExprAssign {
                        local: Some(unboxed),
                        expr: Expr::Nil,
                    });
                    self.exprs.push(ExprAssign {
                        local: result,
                        expr: Expr::Box(ValType::Nil, unboxed),
                    });
                }
                ast::Literal::Char(c) => {
                    let unboxed = self.func_gen.local(Type::Val(ValType::Char));
                    self.exprs.push(ExprAssign {
                        local: Some(unboxed),
                        expr: Expr::Char(*c),
                    });
                    self.exprs.push(ExprAssign {
                        local: result,
                        expr: Expr::Box(ValType::Char, unboxed),
                    });
                }
                ast::Literal::Quote(sexpr) => {
                    self.quote(result, sexpr);
                }
            },
            ast::Expr::Define(x, _) => *x.get_ref(type_map::key::<Used>()),
            ast::Expr::Lambda(x, lambda) => {
                let captures = x
                    .get_ref(type_map::key::<Used>())
                    .captures
                    .iter()
                    .map(|id| *self.func_gen.local_ids.get(id).unwrap())
                    .collect::<Vec<_>>();
                let func_id: usize = self.func_gen.ir_generator.gen_func(x.clone(), lambda);
                let unboxed = self.func_gen.local(Type::Val(ValType::Closure));
                self.exprs.push(ExprAssign {
                    local: Some(unboxed),
                    expr: Expr::Closure(captures, func_id),
                });
                self.exprs.push(ExprAssign {
                    local: result,
                    expr: Expr::Box(ValType::Closure, unboxed),
                });
            }
            ast::Expr::If(_, ast::If { cond, then, els }) => {
                let boxed_cond_local = self.func_gen.local(Type::Boxed);
                self.gen_stat(Some(boxed_cond_local), cond);

                // TODO: condがboolかのチェック
                let cond_local = self.func_gen.local(Type::Val(ValType::Bool));
                self.exprs.push(ExprAssign {
                    local: Some(cond_local),
                    expr: Expr::Unbox(ValType::Bool, boxed_cond_local),
                });

                let bb_id = self.close_bb(None);

                let then_first_bb_id = self.func_gen.bbs.len();

                let then_last_bb_exprs = {
                    let mut then_gen = BlockGenerator::new(self.func_gen);
                    then_gen.gen_stat(result, then);
                    then_gen.exprs
                };
                let then_last_bb_id = self.func_gen.bbs.len();
                self.func_gen.bbs.push(BasicBlockOptionalNext {
                    exprs: then_last_bb_exprs,
                    next: None,
                });

                let else_first_bb_id = self.func_gen.bbs.len();
                let else_bb_exprs = {
                    let mut els_gen = BlockGenerator::new(self.func_gen);
                    els_gen.gen_stat(result, els);
                    els_gen.exprs
                };
                let else_last_bb_id = self.func_gen.bbs.len();
                self.func_gen.bbs.push(BasicBlockOptionalNext {
                    exprs: else_bb_exprs,
                    next: None,
                });

                self.func_gen.bbs[bb_id].next = Some(BasicBlockNext::If(
                    cond_local,
                    then_first_bb_id,
                    else_first_bb_id,
                ));

                self.func_gen.next_undecided_bb_ids.insert(then_last_bb_id);
                self.func_gen.next_undecided_bb_ids.insert(else_last_bb_id);
            }
            ast::Expr::Call(x, ast::Call { func, args }) => {
                if let ast::Expr::Var(x, _) = func.as_ref()
                    && let ast::UsedVarR {
                        var_id: ast::VarId::Builtin(builtin),
                    } = x.get_ref(type_map::key::<Used>())
                {
                    let builtin_typ = builtin_func_type(*builtin);
                    debug_assert!(builtin_typ.rets.len() == 1);
                    let ret_type = builtin_typ.rets[0];
                    if builtin_typ.args.len() != args.len() {
                        let msg = self.func_gen.local(Type::Val(ValType::String));
                        self.exprs.push(ExprAssign {
                            local: Some(msg),
                            expr: Expr::String("builtin args count mismatch\n".to_string()),
                        });
                        self.exprs.push(ExprAssign {
                            local: result,
                            expr: Expr::Error(msg),
                        });
                    } else {
                        let mut arg_locals = Vec::new();
                        for (typ, arg) in builtin_typ.args.iter().zip(args) {
                            let boxed_arg_local = self.func_gen.local(Type::Boxed);
                            self.gen_stat(Some(boxed_arg_local), arg);
                            let arg_local = match typ {
                                Type::Boxed => boxed_arg_local,
                                Type::Val(val_type) => {
                                    let unboxed_arg_local =
                                        self.func_gen.local(Type::Val(*val_type));
                                    // TODO: 動的型チェック
                                    self.exprs.push(ExprAssign {
                                        local: Some(unboxed_arg_local),
                                        expr: Expr::Unbox(*val_type, boxed_arg_local),
                                    });
                                    unboxed_arg_local
                                }
                            };
                            arg_locals.push(arg_local);
                        }

                        let ret_local = match ret_type {
                            Type::Boxed => self.func_gen.local(Type::Boxed),
                            Type::Val(val_type) => self.func_gen.local(Type::Val(val_type)),
                        };
                        self.exprs.push(ExprAssign {
                            local: Some(ret_local),
                            expr: Expr::Builtin(*builtin, arg_locals),
                        });
                        match ret_type {
                            Type::Boxed => {
                                self.exprs.push(ExprAssign {
                                    local: result,
                                    expr: Expr::Move(ret_local),
                                });
                            }
                            Type::Val(val_type) => {
                                self.exprs.push(ExprAssign {
                                    local: result,
                                    expr: Expr::Box(val_type, ret_local),
                                });
                            }
                        }
                    }
                } else {
                    let boxed_func_local = self.func_gen.local(Type::Boxed);
                    self.gen_stat(Some(boxed_func_local), func);

                    // TODO: funcがクロージャかのチェック
                    let func_local = self.func_gen.local(Type::Val(ValType::Closure));
                    self.exprs.push(ExprAssign {
                        local: Some(func_local),
                        expr: Expr::Unbox(ValType::Closure, boxed_func_local),
                    });

                    // TODO: 引数の数が合っているかのチェック
                    let mut arg_locals = Vec::new();
                    arg_locals.push(func_local); // 第一引数にクロージャを渡す
                    for arg in args {
                        let arg_local = self.func_gen.local(Type::Boxed);
                        self.gen_stat(Some(arg_local), arg);
                        arg_locals.push(arg_local);
                    }
                    self.exprs.push(ExprAssign {
                        local: result,
                        expr: Expr::CallClosure(
                            x.get_ref(type_map::key::<TailCall>()).is_tail,
                            func_local,
                            arg_locals,
                        ),
                    });
                }
            }
            ast::Expr::Var(x, _) => match &x.get_ref(type_map::key::<Used>()).var_id {
                ast::VarId::Local(id) => {
                    if self.func_gen.ir_generator.box_vars.contains(id) {
                        self.exprs.push(ExprAssign {
                            local: result,
                            expr: Expr::DerefMutCell(*self.func_gen.local_ids.get(id).unwrap()),
                        });
                    } else {
                        self.exprs.push(ExprAssign {
                            local: result,
                            expr: Expr::Move(*self.func_gen.local_ids.get(id).unwrap()),
                        });
                    }
                }
                ast::VarId::Global(id) => {
                    self.exprs.push(ExprAssign {
                        local: result,
                        expr: Expr::GlobalGet(id.0),
                    });
                }
                ast::VarId::Builtin(builtin) => {
                    self.exprs.push(ExprAssign {
                        local: result,
                        expr: Expr::GetBuiltin(*builtin),
                    });
                }
            },
            ast::Expr::Begin(_, ast::Begin { exprs: stats }) => {
                self.gen_stats(result, stats);
            }
            ast::Expr::Set(x, ast::Set { expr, .. }) => {
                match &x.get_ref(type_map::key::<Used>()).var_id {
                    ast::VarId::Local(id) => {
                        if self.func_gen.ir_generator.box_vars.contains(id) {
                            let boxed_local = self.func_gen.local(Type::Boxed);
                            self.gen_stat(Some(boxed_local), expr);
                            let local = self.func_gen.local_ids.get(id).unwrap();
                            self.exprs.push(ExprAssign {
                                local: None,
                                expr: Expr::SetMutCell(*local, boxed_local),
                            });
                            self.exprs.push(ExprAssign {
                                local: result,
                                expr: Expr::Move(boxed_local),
                            });
                        } else {
                            let local = *self.func_gen.local_ids.get(id).unwrap();
                            self.gen_stat(Some(local), expr);
                            self.exprs.push(ExprAssign {
                                local: result,
                                expr: Expr::Move(local),
                            });
                        }
                    }
                    ast::VarId::Global(id) => {
                        let local = self.func_gen.local(Type::Boxed);
                        self.gen_stat(Some(local), expr);
                        self.exprs.push(ExprAssign {
                            local: None,
                            expr: Expr::GlobalSet(id.0, local),
                        });
                        self.exprs.push(ExprAssign {
                            local: result,
                            expr: Expr::Move(local),
                        });
                    }
                    ast::VarId::Builtin(builtin) => {
                        if self.func_gen.ir_generator.config.allow_set_builtin {
                            let local = self.func_gen.local(Type::Boxed);
                            self.gen_stat(Some(local), expr);
                            self.exprs.push(ExprAssign {
                                local: None,
                                expr: Expr::SetBuiltin(*builtin, local),
                            });
                            self.exprs.push(ExprAssign {
                                local: result,
                                expr: Expr::Move(local),
                            });
                        } else {
                            let msg = self.func_gen.local(Type::Val(ValType::String));
                            self.exprs.push(ExprAssign {
                                local: Some(msg),
                                expr: Expr::String("set! builtin is not allowed\n".to_string()),
                            });
                            self.exprs.push(ExprAssign {
                                local: result,
                                expr: Expr::Error(msg),
                            });
                        }
                    }
                }
            }
            ast::Expr::Let(x, _) => *x.get_ref(type_map::key::<Desugared>()),
        }
    }

    fn quote(&mut self, result: Option<usize>, sexpr: &sexpr::SExpr) {
        match &sexpr.kind {
            sexpr::SExprKind::Bool(b) => {
                let unboxed = self.func_gen.local(Type::Val(ValType::Bool));
                self.exprs.push(ExprAssign {
                    local: Some(unboxed),
                    expr: Expr::Bool(*b),
                });
                self.exprs.push(ExprAssign {
                    local: result,
                    expr: Expr::Box(ValType::Bool, unboxed),
                });
            }
            sexpr::SExprKind::Int(i) => {
                let unboxed = self.func_gen.local(Type::Val(ValType::Int));
                self.exprs.push(ExprAssign {
                    local: Some(unboxed),
                    expr: Expr::Int(*i),
                });
                self.exprs.push(ExprAssign {
                    local: result,
                    expr: Expr::Box(ValType::Int, unboxed),
                });
            }
            sexpr::SExprKind::String(s) => {
                let unboxed = self.func_gen.local(Type::Val(ValType::String));
                self.exprs.push(ExprAssign {
                    local: Some(unboxed),
                    expr: Expr::String(s.clone()),
                });
                self.exprs.push(ExprAssign {
                    local: result,
                    expr: Expr::Box(ValType::String, unboxed),
                });
            }
            sexpr::SExprKind::Symbol(s) => {
                let string = self.func_gen.local(Type::Val(ValType::String));
                let unboxed = self.func_gen.local(Type::Val(ValType::Symbol));
                self.exprs.push(ExprAssign {
                    local: Some(string),
                    expr: Expr::String(s.clone()),
                });
                self.exprs.push(ExprAssign {
                    local: Some(unboxed),
                    expr: Expr::StringToSymbol(string),
                });
                self.exprs.push(ExprAssign {
                    local: result,
                    expr: Expr::Box(ValType::Symbol, unboxed),
                });
            }
            sexpr::SExprKind::Nil => {
                let unboxed = self.func_gen.local(Type::Val(ValType::Nil));
                self.exprs.push(ExprAssign {
                    local: Some(unboxed),
                    expr: Expr::Nil,
                });
                self.exprs.push(ExprAssign {
                    local: result,
                    expr: Expr::Box(ValType::Nil, unboxed),
                });
            }
            sexpr::SExprKind::Char(c) => {
                let unboxed = self.func_gen.local(Type::Val(ValType::Char));
                self.exprs.push(ExprAssign {
                    local: Some(unboxed),
                    expr: Expr::Char(*c),
                });
                self.exprs.push(ExprAssign {
                    local: result,
                    expr: Expr::Box(ValType::Char, unboxed),
                });
            }
            sexpr::SExprKind::Cons(cons) => {
                let car_local = self.func_gen.local(Type::Boxed);
                self.quote(Some(car_local), &cons.car);
                let cdr_local = self.func_gen.local(Type::Boxed);
                self.quote(Some(cdr_local), &cons.cdr);

                let unboxed = self.func_gen.local(Type::Val(ValType::Cons));
                self.exprs.push(ExprAssign {
                    local: Some(unboxed),
                    expr: Expr::Cons(car_local, cdr_local),
                });
                self.exprs.push(ExprAssign {
                    local: result,
                    expr: Expr::Box(ValType::Cons, unboxed),
                });
            }
        }
    }

    fn gen_stats(&mut self, result: Option<usize>, stats: &[ast::Expr<ast::Final>]) {
        if let Some((last, rest)) = stats.split_last() {
            for stat in rest {
                self.gen_stat(None, stat);
            }
            self.gen_stat(result, last);
        } else {
            let unboxed = self.func_gen.local(Type::Val(ValType::Nil));
            self.exprs.push(ExprAssign {
                local: Some(unboxed),
                expr: Expr::Nil,
            });
            self.exprs.push(ExprAssign {
                local: result,
                expr: Expr::Box(ValType::Nil, unboxed),
            });
        }
    }

    fn close_bb(&mut self, next: Option<BasicBlockNext>) -> usize {
        let bb_exprs = std::mem::take(&mut self.exprs);
        let bb_id = self.func_gen.bbs.len();
        self.func_gen.bbs.push(BasicBlockOptionalNext {
            exprs: bb_exprs,
            next,
        });

        let undecided_bb_ids = std::mem::take(&mut self.func_gen.next_undecided_bb_ids);
        for undecided_bb_id in undecided_bb_ids {
            self.func_gen.bbs[undecided_bb_id].next = Some(BasicBlockNext::Jump(bb_id));
        }

        bb_id
    }
}

pub fn builtin_func_type(builtin: ast::Builtin) -> FuncType {
    match builtin {
        ast::Builtin::Display => FuncType {
            args: vec![Type::Val(ValType::String)], // TODO: 一旦Stringのみ
            rets: vec![Type::Val(ValType::Nil)],
        },
        ast::Builtin::Add => FuncType {
            args: vec![Type::Val(ValType::Int), Type::Val(ValType::Int)],
            rets: vec![Type::Val(ValType::Int)],
        },
        ast::Builtin::Sub => FuncType {
            args: vec![Type::Val(ValType::Int), Type::Val(ValType::Int)],
            rets: vec![Type::Val(ValType::Int)],
        },
        ast::Builtin::WriteChar => FuncType {
            args: vec![Type::Val(ValType::Char)],
            rets: vec![Type::Val(ValType::Nil)],
        },
        ast::Builtin::IsPair => FuncType {
            args: vec![Type::Boxed],
            rets: vec![Type::Val(ValType::Bool)],
        },
        ast::Builtin::IsSymbol => FuncType {
            args: vec![Type::Boxed],
            rets: vec![Type::Val(ValType::Bool)],
        },
        ast::Builtin::IsString => FuncType {
            args: vec![Type::Boxed],
            rets: vec![Type::Val(ValType::Bool)],
        },
        ast::Builtin::IsNumber => FuncType {
            args: vec![Type::Boxed],
            rets: vec![Type::Val(ValType::Bool)],
        },
        ast::Builtin::IsBoolean => FuncType {
            args: vec![Type::Boxed],
            rets: vec![Type::Val(ValType::Bool)],
        },
        ast::Builtin::IsProcedure => FuncType {
            args: vec![Type::Boxed],
            rets: vec![Type::Val(ValType::Bool)],
        },
        ast::Builtin::IsChar => FuncType {
            args: vec![Type::Boxed],
            rets: vec![Type::Val(ValType::Bool)],
        },
        ast::Builtin::Eq => FuncType {
            args: vec![Type::Boxed, Type::Boxed],
            rets: vec![Type::Val(ValType::Bool)],
        },
        ast::Builtin::Car => FuncType {
            args: vec![Type::Val(ValType::Cons)],
            rets: vec![Type::Boxed],
        },
        ast::Builtin::Cdr => FuncType {
            args: vec![Type::Val(ValType::Cons)],
            rets: vec![Type::Boxed],
        },
        ast::Builtin::SymbolToString => FuncType {
            args: vec![Type::Val(ValType::Symbol)],
            rets: vec![Type::Val(ValType::String)],
        },
        ast::Builtin::NumberToString => FuncType {
            args: vec![Type::Val(ValType::Int)], // TODO: 一般のnumberに使えるように
            rets: vec![Type::Val(ValType::String)],
        },
        ast::Builtin::EqNum => FuncType {
            args: vec![Type::Val(ValType::Int), Type::Val(ValType::Int)],
            rets: vec![Type::Val(ValType::Bool)],
        },
        ast::Builtin::Lt => FuncType {
            args: vec![Type::Val(ValType::Int), Type::Val(ValType::Int)],
            rets: vec![Type::Val(ValType::Bool)],
        },
        ast::Builtin::Gt => FuncType {
            args: vec![Type::Val(ValType::Int), Type::Val(ValType::Int)],
            rets: vec![Type::Val(ValType::Bool)],
        },
        ast::Builtin::Le => FuncType {
            args: vec![Type::Val(ValType::Int), Type::Val(ValType::Int)],
            rets: vec![Type::Val(ValType::Bool)],
        },
        ast::Builtin::Ge => FuncType {
            args: vec![Type::Val(ValType::Int), Type::Val(ValType::Int)],
            rets: vec![Type::Val(ValType::Bool)],
        },
    }
}<|MERGE_RESOLUTION|>--- conflicted
+++ resolved
@@ -216,13 +216,9 @@
 #[derive(Debug)]
 struct FuncGenerator<'a> {
     locals: Vec<LocalType>,
-<<<<<<< HEAD
     local_ids: FxHashMap<ast::LocalVarId, usize>,
-=======
-    local_ids: HashMap<ast::LocalVarId, usize>,
     bbs: Vec<BasicBlockOptionalNext>,
-    next_undecided_bb_ids: HashSet<usize>,
->>>>>>> dc6268f1
+    next_undecided_bb_ids: FxHashSet<usize>,
     ir_generator: &'a mut IrGenerator,
 }
 
@@ -230,13 +226,9 @@
     fn new(ir_generator: &'a mut IrGenerator) -> Self {
         Self {
             locals: Vec::new(),
-<<<<<<< HEAD
             local_ids: FxHashMap::default(),
-=======
-            local_ids: HashMap::new(),
             bbs: Vec::new(),
-            next_undecided_bb_ids: HashSet::new(),
->>>>>>> dc6268f1
+            next_undecided_bb_ids: FxHashSet::default(),
             ir_generator,
         }
     }
